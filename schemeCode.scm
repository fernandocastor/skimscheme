<<<<<<< HEAD
(let ((x '(1 3 5 7 9))) (do ((x x (cdr x)) (sum 0 (+ sum (car x)))) ((eqv? x '()) sum)))
=======
(begin
  (define a (list-comp x (1 2 3 4 5 6 7 8 9 10) (let ((a 2) (b 3)) (+ x a b)) (eqv? (mod x 2) 0)))
  a
)
>>>>>>> 706d9af0
<|MERGE_RESOLUTION|>--- conflicted
+++ resolved
@@ -1,8 +1 @@
-<<<<<<< HEAD
 (let ((x '(1 3 5 7 9))) (do ((x x (cdr x)) (sum 0 (+ sum (car x)))) ((eqv? x '()) sum)))
-=======
-(begin
-  (define a (list-comp x (1 2 3 4 5 6 7 8 9 10) (let ((a 2) (b 3)) (+ x a b)) (eqv? (mod x 2) 0)))
-  a
-)
->>>>>>> 706d9af0
